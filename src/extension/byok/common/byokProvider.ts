/*---------------------------------------------------------------------------------------------
 *  Copyright (c) Microsoft Corporation. All rights reserved.
 *  Licensed under the MIT License. See License.txt in the project root for license information.
 *--------------------------------------------------------------------------------------------*/
import type { Disposable, LanguageModelChatInformation } from 'vscode';
import { CopilotToken } from '../../../platform/authentication/common/copilotToken';
import { ICAPIClientService } from '../../../platform/endpoint/common/capiClient';
import { IChatModelInformation } from '../../../platform/endpoint/common/endpointProvider';
import { TokenizerType } from '../../../util/common/tokenizer';
import { localize } from '../../../util/vs/nls';

export const enum BYOKAuthType {
	/**
	 * Requires a single API key for all models (e.g., OpenAI)
	 */
	GlobalApiKey,
	/**
	 * Requires both deployment URL and API key per model (e.g., Azure)
	 */
	PerModelDeployment,
	/**
	 * No authentication required (e.g., Ollama)
	 */
	None
}

interface BYOKBaseModelConfig {
	modelId: string;
	capabilities?: BYOKModelCapabilities;
}

export interface BYOKGlobalKeyModelConfig extends BYOKBaseModelConfig {
	apiKey: string;
}

export interface BYOKPerModelConfig extends BYOKBaseModelConfig {
	apiKey: string;
	deploymentUrl: string;
}

interface BYOKNoAuthModelConfig extends BYOKBaseModelConfig {
	// No additional fields required
}

export type BYOKModelConfig = BYOKGlobalKeyModelConfig | BYOKPerModelConfig | BYOKNoAuthModelConfig;

export interface BYOKModelCapabilities {
	name: string;
	maxInputTokens: number;
	maxOutputTokens: number;
	toolCalling: boolean;
	vision: boolean;
}

export interface BYOKModelRegistry {
	readonly name: string;
	readonly authType: BYOKAuthType;
	updateKnownModelsList(knownModels: BYOKKnownModels | undefined): void;
	getAllModels(apiKey?: string): Promise<{ id: string; name: string }[]>;
	registerModel(config: BYOKModelConfig): Promise<Disposable>;
}

// Many model providers don't have robust model lists. This allows us to map id -> information about models, and then if we don't know the model just let the user enter a custom id
export type BYOKKnownModels = Record<string, BYOKModelCapabilities>;

// Type guards to ensure correct config type
export function isGlobalKeyConfig(config: BYOKModelConfig): config is BYOKGlobalKeyModelConfig {
	return 'apiKey' in config && !('deploymentUrl' in config);
}

export function isPerModelConfig(config: BYOKModelConfig): config is BYOKPerModelConfig {
	return 'apiKey' in config && 'deploymentUrl' in config;
}

export function isNoAuthConfig(config: BYOKModelConfig): config is BYOKNoAuthModelConfig {
	return !('apiKey' in config) && !('deploymentUrl' in config);
}

export function chatModelInfoToProviderMetadata(chatModelInfo: IChatModelInformation): LanguageModelChatInformation {
	const outputTokens = chatModelInfo.capabilities.limits?.max_output_tokens ?? 4096;
	const inputTokens = chatModelInfo.capabilities.limits?.max_prompt_tokens ?? ((chatModelInfo.capabilities.limits?.max_context_window_tokens || 64000) - outputTokens);
<<<<<<< HEAD

	// Calculate agentMode capability using the same logic as built-in models
	// This enables Edit Mode v2 (chat.edits2.enabled) for custom models that support tool calling
	const supportsToolCalls = chatModelInfo.capabilities.supports.tool_calls;
	const hasEnoughTokens = inputTokens > 40000;
	const agentModeEnabled = supportsToolCalls && hasEnoughTokens;

	const result = {
=======
	return {
		id: chatModelInfo.id,
>>>>>>> 2e51162b
		family: chatModelInfo.capabilities.family,
		description: localize('byok.model.description', '{0} is contributed via the {1} provider.', chatModelInfo.name, chatModelInfo.capabilities.family),
		version: '1.0.0',
		maxOutputTokens: outputTokens,
		maxInputTokens: inputTokens,
		name: chatModelInfo.name,
		isUserSelectable: true,
		capabilities: {
<<<<<<< HEAD
			agentMode: agentModeEnabled,
			toolCalling: supportsToolCalls,
=======
			toolCalling: chatModelInfo.capabilities.supports.tool_calls,
>>>>>>> 2e51162b
			vision: chatModelInfo.capabilities.supports.vision,
		},
		auth: true
	};

	return result;
}

export function resolveModelInfo(modelId: string, providerName: string, knownModels: BYOKKnownModels | undefined, modelCapabilities?: BYOKModelCapabilities): IChatModelInformation {
	// Model Capabilities are something the user has decided on so those take precedence, then we rely on known model info, then defaults.
	let knownModelInfo = modelCapabilities;
	if (knownModels && !knownModelInfo) {
		knownModelInfo = knownModels[modelId];
	}

	const modelName = knownModelInfo?.name || modelId;
	const contextWinow = knownModelInfo ? (knownModelInfo.maxInputTokens + knownModelInfo.maxOutputTokens) : 128000;

	const toolCallingSupport = knownModelInfo?.toolCalling !== undefined ? knownModelInfo.toolCalling : true;

	const result: IChatModelInformation = {
		id: modelId,
		name: modelName,
		version: '1.0.0',
		capabilities: {
			type: 'chat' as const,
			family: providerName,
			supports: {
				streaming: true,
				tool_calls: toolCallingSupport,
				vision: !!knownModelInfo?.vision
			},
			tokenizer: TokenizerType.O200K,
			limits: {
				max_context_window_tokens: contextWinow,
				max_prompt_tokens: knownModelInfo?.maxInputTokens || 100000,
				max_output_tokens: knownModelInfo?.maxOutputTokens || 8192
			}
		},
		is_chat_default: false,
		is_chat_fallback: false,
		model_picker_enabled: true
	};

	return result;
}

export function byokKnownModelsToAPIInfo(providerName: string, knownModels: BYOKKnownModels | undefined): LanguageModelChatInformation[] {
	if (!knownModels) {
		return [];
	}
	return Object.entries(knownModels).map(([id, capabilities]) => {
		return {
			id,
			name: capabilities.name,
			version: '1.0.0',
			maxOutputTokens: capabilities.maxOutputTokens,
			maxInputTokens: capabilities.maxInputTokens,
			family: providerName,
			description: `${capabilities.name} is contributed via the ${providerName} provider.`,
			capabilities: {
				toolCalling: capabilities.toolCalling,
				vision: capabilities.vision
			},
		};
	});
}

export function isBYOKEnabled(copilotToken: Omit<CopilotToken, "token">, capiClientService: ICAPIClientService): boolean {
	const isGHE = capiClientService.dotcomAPIURL !== 'https://api.github.com';
	const byokAllowed = (copilotToken.isInternal || copilotToken.isIndividual) && !isGHE;
	return byokAllowed;
}<|MERGE_RESOLUTION|>--- conflicted
+++ resolved
@@ -79,8 +79,7 @@
 export function chatModelInfoToProviderMetadata(chatModelInfo: IChatModelInformation): LanguageModelChatInformation {
 	const outputTokens = chatModelInfo.capabilities.limits?.max_output_tokens ?? 4096;
 	const inputTokens = chatModelInfo.capabilities.limits?.max_prompt_tokens ?? ((chatModelInfo.capabilities.limits?.max_context_window_tokens || 64000) - outputTokens);
-<<<<<<< HEAD
-
+  
 	// Calculate agentMode capability using the same logic as built-in models
 	// This enables Edit Mode v2 (chat.edits2.enabled) for custom models that support tool calling
 	const supportsToolCalls = chatModelInfo.capabilities.supports.tool_calls;
@@ -88,10 +87,6 @@
 	const agentModeEnabled = supportsToolCalls && hasEnoughTokens;
 
 	const result = {
-=======
-	return {
-		id: chatModelInfo.id,
->>>>>>> 2e51162b
 		family: chatModelInfo.capabilities.family,
 		description: localize('byok.model.description', '{0} is contributed via the {1} provider.', chatModelInfo.name, chatModelInfo.capabilities.family),
 		version: '1.0.0',
@@ -100,12 +95,8 @@
 		name: chatModelInfo.name,
 		isUserSelectable: true,
 		capabilities: {
-<<<<<<< HEAD
 			agentMode: agentModeEnabled,
-			toolCalling: supportsToolCalls,
-=======
 			toolCalling: chatModelInfo.capabilities.supports.tool_calls,
->>>>>>> 2e51162b
 			vision: chatModelInfo.capabilities.supports.vision,
 		},
 		auth: true
