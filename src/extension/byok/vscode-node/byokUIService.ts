/*---------------------------------------------------------------------------------------------
 *  Copyright (c) Microsoft Corporation. All rights reserved.
 *  Licensed under the MIT License. See License.txt in the project root for license information.
 *--------------------------------------------------------------------------------------------*/
import { InputBoxOptions, QuickInputButton, QuickInputButtons, QuickPickItem, ThemeIcon, window } from 'vscode';
import { DisposableStore } from '../../../util/vs/base/common/lifecycle';
import { BYOKAuthType, BYOKModelCapabilities, BYOKModelRegistry } from '../../byok/common/byokProvider';
import { resolveAzureUrl } from './azureProvider';
import { IBYOKStorageService } from './byokStorageService';

// Define state machine for model configuration steps
enum ConfigurationStep {
	ProviderSelection,
	ModelSelection,
	ModelId,
	DeploymentUrl,
	ApiModelSelection, // New step for selecting from API-fetched models
	AdvancedConfig,
	FriendlyName,
	InputTokens,
	OutputTokens,
	ToolCalling,
	Vision,
	Complete
}

interface ModelQuickPickItem extends QuickPickItem {
	modelId: string;
}

interface ProviderQuickPickItem extends QuickPickItem {
	providerName: string;
	authType: BYOKAuthType;
}

export interface ModelConfig {
	id: string;
	apiKey: string;
	isCustomModel: boolean;
	modelCapabilities?: BYOKModelCapabilities;
	deploymentUrl?: string;
}

type BackButtonClick = { back: true };
export function isBackButtonClick(value: unknown): value is BackButtonClick {
	return typeof value === 'object' && (value as BackButtonClick)?.back === true;
}

type StateResult = { nextStep: ConfigurationStep } | BackButtonClick | undefined;

// Interface to hold state data across steps
interface StateData {
	providerName: string;
	selectedProviderRegistry?: BYOKModelRegistry;
	modelId?: string;
	deploymentUrl?: string;
	modelApiKey?: string;
	customModelToDelete?: string;
	isNewApiKey: boolean;
	modelCapabilities?: BYOKModelCapabilities;
	friendlyName?: string;
	maxInputTokens: number;
	maxOutputTokens: number;
	toolCalling: boolean;
	vision: boolean;
	selectedModels: string[];
	previousStep: ConfigurationStep;
	navigatingBack?: boolean;
}

// Helper function for creating an input box with a back button
function createInputBoxWithBackButton(options: InputBoxOptions, hideBackButton?: boolean): Promise<string | BackButtonClick | undefined> {
	const disposableStore = new DisposableStore();
	const inputBox = disposableStore.add(window.createInputBox());
	inputBox.ignoreFocusOut = true;
	inputBox.title = options.title;
	inputBox.password = options.password || false;
	inputBox.prompt = options.prompt;
	inputBox.placeholder = options.placeHolder;
	inputBox.value = options.value || '';
	inputBox.buttons = hideBackButton ? [] : [QuickInputButtons.Back];

	return new Promise<string | BackButtonClick | undefined>(resolve => {
		disposableStore.add(inputBox.onDidTriggerButton(button => {
			if (button === QuickInputButtons.Back) {
				resolve({ back: true });
				disposableStore.dispose();
			}
		}));

		disposableStore.add(inputBox.onDidAccept(async () => {
			const value = inputBox.value;
			if (options.validateInput) {
				const validation = options.validateInput(value);
				if (validation) {
					// Show validation message but don't hide
					inputBox.validationMessage = (await validation) || undefined;
					return;
				}
			}
			resolve(value);
			disposableStore.dispose();
		}));

		disposableStore.add(inputBox.onDidHide(() => {
			// This resolves undefined if the input box is dismissed without accepting
			resolve(undefined);
			disposableStore.dispose();
		}));

		inputBox.show();
	});
}

// For creating quick picks with a back button
function createQuickPickWithBackButton<T extends QuickPickItem>(
	items: T[],
	options: {
		title?: string;
		placeholder?: string;
		canPickMany?: boolean;
		includeBackButton?: boolean;
		selectedItems?: T[];
		ignoreFocusOut?: boolean;
	} = {}
): Promise<T[] | BackButtonClick | undefined> {
	const disposableStore = new DisposableStore();
	const quickPick = disposableStore.add(window.createQuickPick<T>());
	quickPick.title = options.title;
	quickPick.placeholder = options.placeholder;
	quickPick.canSelectMany = !!options.canPickMany;
	quickPick.ignoreFocusOut = options.ignoreFocusOut !== false;

	if (options.includeBackButton) {
		quickPick.buttons = [QuickInputButtons.Back];
	}

	quickPick.items = items;

	if (options.selectedItems) {
		quickPick.selectedItems = options.selectedItems;
	}

	return new Promise<T[] | BackButtonClick | undefined>(resolve => {
		disposableStore.add(quickPick.onDidTriggerButton(button => {
			if (button === QuickInputButtons.Back) {
				resolve({ back: true });
				disposableStore.dispose();
			}
		}));

		disposableStore.add(quickPick.onDidAccept(() => {
			const selectedItems = quickPick.selectedItems;
			if (selectedItems.length === 0) {
				return;
			}
			resolve(Array.from(selectedItems));
			disposableStore.dispose();
		}));

		disposableStore.add(quickPick.onDidHide(() => {
			if (!quickPick.selectedItems.length) {
				resolve(undefined);
				disposableStore.dispose();
			}
		}));

		quickPick.show();
	});
}


async function createErrorModal(errorMessage: string, currentStep: ConfigurationStep): Promise<StateResult> {
	// Enhanced error modal with better categorization and user guidance
	let title = 'Configuration Error - Manage Models - Preview';
	let actions = ['Retry', 'Go Back'];

	// Provide specific guidance based on error type
	if (errorMessage.includes('API key') || errorMessage.includes('authentication') || errorMessage.includes('unauthorized')) {
		title = 'API Key Error - Manage Models - Preview';
		actions = ['Check API Key', 'Go Back'];
	} else if (errorMessage.includes('endpoint') || errorMessage.includes('URL') || errorMessage.includes('connection')) {
		title = 'Connection Error - Manage Models - Preview';
		actions = ['Check Endpoint', 'Go Back'];
	} else if (errorMessage.includes('model') && errorMessage.includes('not found')) {
		title = 'Model Error - Manage Models - Preview';
		actions = ['Check Model ID', 'Go Back'];
	}

	const result = await window.showErrorMessage(title, { detail: errorMessage, modal: true }, ...actions);
	if (result === 'Retry' || result === 'Check API Key' || result === 'Check Endpoint' || result === 'Check Model ID') {
		return { nextStep: currentStep };
	} else if (result === 'Go Back') {
		return { back: true };
	} else {
		return undefined;
	}
}

export class BYOKUIService {
	constructor(
		private readonly _storageService: IBYOKStorageService,
		private readonly _modelRegistries: BYOKModelRegistry[]
	) { }

	/**
	 * Start the model management flow state machine
	 */
	public async startModelManagementFlow(): Promise<{ selectedModels: string[]; providerName: string; apiKey?: string; newApiKeyProvided?: boolean; customModelToDelete?: string; customModel?: ModelConfig } | undefined> {
		// Start the state machine from the provider selection step
		let currentStep = ConfigurationStep.ProviderSelection;

		// Initialize state data
		const state: StateData = {
			providerName: '',
			selectedProviderRegistry: undefined,
			modelApiKey: '',
			isNewApiKey: false,
			selectedModels: [],
			maxInputTokens: 100000,
			maxOutputTokens: 8192,
			toolCalling: false,
			vision: false,
			previousStep: ConfigurationStep.ProviderSelection
		};

		while (currentStep !== ConfigurationStep.Complete) {
			let result: StateResult;
			const previousStepBeforeHandler = state.previousStep; // Store previous step before handler potentially changes it

			try {
				switch (currentStep) {
					case ConfigurationStep.ProviderSelection:
						result = await this._handleProviderSelection(state);
						break;
					case ConfigurationStep.ModelSelection:
						state.previousStep = ConfigurationStep.ProviderSelection;
						result = await this._handleModelSelection(state);
						break;
					case ConfigurationStep.ModelId:
						state.previousStep = ConfigurationStep.ModelSelection;
						result = await this._handleModelId(state);
						break;
					case ConfigurationStep.DeploymentUrl:
						state.previousStep = ConfigurationStep.ModelSelection;
						result = await this._handleDeploymentUrl(state);
						break;
					case ConfigurationStep.ApiModelSelection:
						state.previousStep = ConfigurationStep.DeploymentUrl;
						result = await this._handleApiModelSelection(state);
						break;
					case ConfigurationStep.AdvancedConfig:
						// Previous step depends on the flow taken
						state.previousStep = state.modelId && state.deploymentUrl ? ConfigurationStep.ApiModelSelection :
							state.deploymentUrl ? ConfigurationStep.DeploymentUrl : ConfigurationStep.ModelId;
						result = await this._handleAdvancedConfig(state);
						break;
					case ConfigurationStep.FriendlyName:
						state.previousStep = ConfigurationStep.AdvancedConfig;
						result = await this._handleFriendlyName(state);
						break;
					case ConfigurationStep.InputTokens:
						state.previousStep = ConfigurationStep.FriendlyName;
						result = await this._handleInputTokens(state);
						break;
					case ConfigurationStep.OutputTokens:
						state.previousStep = ConfigurationStep.InputTokens;
						result = await this._handleOutputTokens(state);
						break;
					case ConfigurationStep.ToolCalling:
						state.previousStep = ConfigurationStep.OutputTokens;
						result = await this._handleToolCalling(state);
						break;
					case ConfigurationStep.Vision:
						state.previousStep = ConfigurationStep.ToolCalling;
						result = await this._handleVision(state);
						break;
					default:
						// Should not happen
						return undefined;
				}
			} catch (error) {
				result = await createErrorModal(error instanceof Error ? error.message : error, currentStep);
			}

			if (!result) {
				return undefined;
			}

			if (isBackButtonClick(result)) {
				// Handle back navigation
				// Special case: If back from DeploymentUrl for Azure, go to ModelSelection
				if (currentStep === ConfigurationStep.DeploymentUrl && state.selectedProviderRegistry?.name === 'Azure') {
					currentStep = ConfigurationStep.ModelSelection;
				} else {
					currentStep = state.previousStep;
				}
				// Restore the previous step state in case the handler modified it before back was pressed
				state.previousStep = previousStepBeforeHandler;
				state.navigatingBack = true;
			} else {
				// Move to the next step
				currentStep = result.nextStep;
				state.navigatingBack = undefined;
			}
		}

		// State machine is complete, return the final result
		return {
			apiKey: state.modelApiKey,
			newApiKeyProvided: state.isNewApiKey,
			providerName: state.providerName,
			customModelToDelete: state.customModelToDelete,
			selectedModels: state.selectedModels,
			customModel: state.modelId ? {
				isCustomModel: true,
				id: state.modelId,
				apiKey: state.modelApiKey!,
				modelCapabilities: state.modelCapabilities,
				deploymentUrl: state.deploymentUrl
			} : undefined
		};
	}

	// --- State Handler Methods ---

	private async _handleProviderSelection(state: StateData): Promise<{ nextStep: ConfigurationStep } | undefined> {
		// Create quick pick items for providers with option to reconfigure API key
		const quickPickItems: ProviderQuickPickItem[] = [];

		for (const registry of this._modelRegistries) {
			const apiKey = await this._storageService.getAPIKey(registry.name);
			const isCustomProvider = registry.name === 'Custom';
			quickPickItems.push({
				label: registry.name,
				description: isCustomProvider ? 'Configure your own OpenAI-compatible API endpoint' : undefined,
				providerName: registry.name,
				authType: registry.authType,
				// Add gear icon for providers that use global API key
				buttons: registry.authType === BYOKAuthType.GlobalApiKey && !!apiKey ? [{
					iconPath: new ThemeIcon('gear'),
					tooltip: `Reconfigure ${registry.name} API Key`
				}] : []
			});
		}

		// Use manual quick pick creation for item button handling
		const quickPick = window.createQuickPick<ProviderQuickPickItem>();
		quickPick.title = 'Manage Models - Preview';
		quickPick.ignoreFocusOut = false;
		quickPick.placeholder = 'Select a provider';
		quickPick.items = quickPickItems;
		let didCancel = true;

		const providerResult = await new Promise<{ providerName: string; apiKey?: string } | undefined>(resolve => {
			// Handle button clicks for API key reconfiguration
			quickPick.onDidTriggerItemButton(async event => {
				didCancel = false;
				const item = event.item;
				const providerName = item.providerName;
				const authType = item.authType;

				// Force update API key
				const newApiKey = await this.promptForAPIKey(providerName, true);
				if (newApiKey) {
					await this._storageService.storeAPIKey(providerName, newApiKey, authType);
					state.isNewApiKey = true;
					resolve({ providerName, apiKey: newApiKey });
				} else if (newApiKey === '') {
					// User left blank, delete key
					await this._storageService.deleteAPIKey(providerName, authType);
					resolve(undefined);
				} else {
					resolve(undefined);
				}
			});

			// Handle provider selection
			quickPick.onDidAccept(async () => {
				quickPick.hide();
				const selected = quickPick.selectedItems[0];
				if (!selected) {
					resolve(undefined);
					return;
				}
				const providerName = selected.providerName;
				resolve({ providerName });
			});
			quickPick.show();
		});

		// If user cancelled or deleted key, restart provider selection
		if (!providerResult && !didCancel) {
			return { nextStep: ConfigurationStep.ProviderSelection };
		} else if (!providerResult) { // The user cancelled, so we just close the quickpick
			return undefined;
		}

		// Store provider selection results in state
		state.providerName = providerResult.providerName;
		state.selectedProviderRegistry = this._modelRegistries.find(r => r.name === providerResult.providerName);
		state.modelApiKey = providerResult.apiKey || ''; // Use reconfigured key if provided

		if (!state.selectedProviderRegistry) {
			// Should not happen if providerResult is valid
			throw new Error('Selected provider registry not found.');
		}

		// Set appropriate defaults for Custom OpenAI models to enable Edit mode
		if (state.selectedProviderRegistry.name === 'Custom') {
			state.toolCalling = true; // Enable tool calling by default for custom OpenAI models
			state.vision = false; // Default to no vision support (user can change in advanced config)
		}

		// Get API key for providers that need it (if not already set by reconfigure)
		if (state.selectedProviderRegistry.authType === BYOKAuthType.GlobalApiKey && !state.modelApiKey) {
			state.modelApiKey = await this._storageService.getAPIKey(state.providerName);
			if (!state.modelApiKey) {
				state.modelApiKey = await this.promptForAPIKey(state.providerName);
				if (!state.modelApiKey) {
					// User cancelled API key prompt, go back to provider selection
					return { nextStep: ConfigurationStep.ProviderSelection };
				}
				await this._storageService.storeAPIKey(state.providerName, state.modelApiKey, state.selectedProviderRegistry.authType);
			}
		}

		// Move to model selection step
		return { nextStep: ConfigurationStep.ModelSelection };
	}

	private async _handleModelSelection(state: StateData): Promise<StateResult> {
		if (!state.selectedProviderRegistry || !state.providerName) {
			throw new Error('Provider information is missing.');
		}

		// Use manual quick pick for custom 'Add' button
		const quickPick = window.createQuickPick<ModelQuickPickItem>();
		quickPick.busy = true;
		quickPick.buttons = [QuickInputButtons.Back];
		quickPick.title = `Manage ${state.providerName} Models - Preview`;
		quickPick.ignoreFocusOut = true;
		quickPick.placeholder = `Fetching models...`;
		quickPick.canSelectMany = true;
		quickPick.enabled = false;
		quickPick.show();

		try {
			// Get currently registered models from stored config
			const modelConfigs = await this._storageService.getStoredModelConfigs(state.providerName);
			const registeredModels = Object.entries(modelConfigs);

			const providerModelInfo = await state.selectedProviderRegistry.getAllModels(state.modelApiKey || undefined);
			const availableModels: Map<string, { id: string; name: string }> = new Map();
			providerModelInfo.forEach(model => availableModels.set(model.id, { id: model.id, name: model.name }));

			// Mix in any custom/already registered models
			registeredModels.forEach(([modelId, modelConfig]) => {
				if (!availableModels.has(modelId)) {
					availableModels.set(modelId, { id: modelId, name: modelConfig?.modelCapabilities?.name || modelId });
				}
			});

			// If no models (neither available nor registered), handle appropriately
			if (availableModels.size === 0) {
				const isCustomProvider = state.selectedProviderRegistry.name === 'Custom';

				quickPick.hide();

				if (state.navigatingBack) {
					// If we're navigating back and there are no models, go back to provider selection
					return { nextStep: ConfigurationStep.ProviderSelection };
				}

				if (isCustomProvider) {
					// For custom providers with no models, go directly to custom model flow
					// since they need to configure their endpoint first anyway
					const nextStep = state.selectedProviderRegistry.authType === BYOKAuthType.PerModelDeployment ?
						ConfigurationStep.DeploymentUrl : ConfigurationStep.ModelId;
					return { nextStep: nextStep };
				} else {
					// For non-custom providers, go to model ID entry
					return { nextStep: ConfigurationStep.ModelId };
				}
			}

			const modelItems: ModelQuickPickItem[] = Array.from(availableModels.values()).map(model => ({
				label: model.name,
				description: model.id,
				modelId: model.id,
				buttons: (modelConfigs[model.id] && modelConfigs[model.id]?.isCustomModel) ? [{ iconPath: new ThemeIcon('trash'), tooltip: `Delete ${model.name}` }] : [],
				picked: (modelConfigs[model.id] && modelConfigs[model.id]?.isRegistered !== false) || state.selectedModels.includes(model.id) // Pre-select based on registration or previous step
			} satisfies ModelQuickPickItem)).sort((a, b) => {
				// Sort by picked first (picked items at the top)
				if (a.picked !== b.picked) {
					return a.picked ? -1 : 1;
				}
				// Then sort alphabetically by label
				return a.label.localeCompare(b.label);
			});

			quickPick.items = modelItems;
			quickPick.selectedItems = modelItems.filter(item => item.picked);
			quickPick.placeholder = `Select models to register or deregister`;
			quickPick.buttons = [
				QuickInputButtons.Back,
				{ iconPath: new ThemeIcon('add'), tooltip: 'Add Custom Model' },
			];
			quickPick.enabled = true;
			quickPick.busy = false;

			const modelResult = await new Promise<{
				selectedModels: string[];
				customModel?: boolean;
				modelToDelete?: string;
				back?: boolean;
			} | undefined>(resolve => {
				// Only item button is trash can for custom model, so assume that was what was clicked
				quickPick.onDidTriggerItemButton(e => {
					quickPick.hide();
					resolve({ selectedModels: [], modelToDelete: e.item.modelId });
				});
				quickPick.onDidTriggerButton(async (button: QuickInputButton) => {
					quickPick.hide();
					if (button === QuickInputButtons.Back) {
						resolve({ back: true, selectedModels: [] });
					} else { // Add Custom Model button
						resolve({
							selectedModels: quickPick.selectedItems.map(item => item.modelId),
							customModel: true
						});
					}
				});

				quickPick.onDidAccept(async () => {
					quickPick.hide();
					resolve({
						selectedModels: quickPick.selectedItems.map(item => item.modelId),
						customModel: false
					});
				});

				quickPick.onDidHide(() => {
					// Resolve undefined if dismissed without accept/button click
					resolve(undefined);
				});
			});

			if (!modelResult) {
				return undefined;
			}

			if (modelResult.back) {
				return { back: true };
			}

			// User has selected to delete a custom model from the list, we consider this a complete step and exit the flow
			if (modelResult.modelToDelete) {
				state.customModelToDelete = modelResult.modelToDelete;
				return { nextStep: ConfigurationStep.Complete };
			}

			// Update selected models in state
			state.selectedModels = modelResult.selectedModels;

			if (modelResult.customModel) {
				// Move to custom model flow
				// For custom OpenAI providers, always go to DeploymentUrl to collect API URL first
				// For other PerModelDeployment providers (like Azure), also go to DeploymentUrl
				// For others (like OpenRouter), go to ModelId
				const nextStep = state.selectedProviderRegistry.authType === BYOKAuthType.PerModelDeployment ?
					ConfigurationStep.DeploymentUrl : ConfigurationStep.ModelId;
				return { nextStep: nextStep };
			} else {
				// User finished selecting standard models, complete the flow
				return { nextStep: ConfigurationStep.Complete };
			}
		} catch (error) {
			quickPick.hide(); // Ensure quick pick is hidden on error
			throw error;
		}
	}

	private async _handleModelId(state: StateData): Promise<StateResult> {
		if (!state.selectedProviderRegistry) { throw new Error('Provider information is missing.'); }

		const modelChoice = await createInputBoxWithBackButton({
			title: `Custom Model - ${state.providerName}`,
			placeHolder: 'Enter the model ID',
			ignoreFocusOut: true,
			prompt: `Enter a custom ${state.selectedProviderRegistry.name} model ID`,
			validateInput: (value) => value.trim().length > 0 ? null : 'Model ID cannot be empty'
		});

		if (!modelChoice) { return undefined; }
		if (isBackButtonClick(modelChoice)) { return { back: true }; }

		state.modelId = modelChoice;

		// PerModelDeployment requires URL next,
		// Open Router has all the info it needs after the model id due to the great Open Router API
		// others go to advanced config to ask the user for info
		if (state.selectedProviderRegistry.authType === BYOKAuthType.PerModelDeployment) {
			return { nextStep: ConfigurationStep.DeploymentUrl };
		} else if (state.selectedProviderRegistry.name === 'OpenRouter') {
			return { nextStep: ConfigurationStep.Complete };
		} else {
			return { nextStep: ConfigurationStep.AdvancedConfig };
		}


	}

	private async _handleDeploymentUrl(state: StateData): Promise<StateResult> {
		if (!state.selectedProviderRegistry) { throw new Error('Provider information is missing.'); }

		const isAzure = state.selectedProviderRegistry.name === 'Azure';
		const isCustomOpenAI = state.selectedProviderRegistry.name === 'Custom';

		let prompt: string;
		let placeHolder: string;

		if (isAzure) {
			prompt = 'Enter the Azure OpenAI deployment endpoint URL';
			placeHolder = 'e.g., https://YOUR_RESOURCE_NAME.openai.azure.com/';
		} else if (isCustomOpenAI) {
			prompt = 'Enter the API endpoint URL (without /chat/completions)\n\nSupported providers: OpenAI and other OpenAI-compatible APIs';
			placeHolder = 'e.g., https://api.openai.com/v1 or https://your-api-endpoint/v1';
		} else {
			prompt = 'Enter the deployment URL';
			placeHolder = 'Enter deployment URL';
		}

		const urlResult = await createInputBoxWithBackButton({
			title: `Custom Model - ${state.providerName}`,
			ignoreFocusOut: true,
			placeHolder: placeHolder,
			prompt: prompt,
			validateInput: (value) => {
				if (value.trim().length === 0) {
					return 'Deployment URL cannot be empty';
				}
				if (isCustomOpenAI) {
					try {
						const url = new URL(value.trim());
						if (!url.protocol.startsWith('http')) {
							return 'URL must use HTTP or HTTPS protocol';
						}
						if (value.trim().endsWith('/chat/completions')) {
							return 'Please enter the base URL without /chat/completions (it will be added automatically)';
						}
						// Additional validation for common endpoints
						if (url.hostname === 'localhost' || url.hostname.startsWith('127.') || url.hostname.startsWith('192.168.') || url.hostname.startsWith('10.')) {
							// Allow local endpoints but show warning in placeholder
							return null;
						}
						// Validate common API endpoint patterns
						if (!url.pathname || url.pathname === '/') {
							return 'API endpoint should include a version path (e.g., /v1)';
						}
					} catch {
						return 'Please enter a valid URL (e.g., https://api.example.com/v1)';
					}
				}
				return null;
			}
		});

		if (!urlResult) { return undefined; } // Cancelled
		if (isBackButtonClick(urlResult)) { return { back: true }; }

		if (isAzure) {
			state.deploymentUrl = resolveAzureUrl(state.modelId!, urlResult);
		} else if (isCustomOpenAI) {
			// Ensure the URL doesn't end with a slash for consistency
			state.deploymentUrl = urlResult.trim().replace(/\/$/, '');
		} else {
			state.deploymentUrl = urlResult;
		}

		// Always need an API key for per-model deployments (unless already provided e.g. via reconfigure)
		if (!state.modelApiKey) {
			state.modelApiKey = await this.promptForAPIKey(state.modelId || state.providerName); // Use modelId if available for prompt
			if (!state.modelApiKey) {
				// User cancelled API key prompt, go back
				return { back: true };
			}
			// Note: We don't store per-model keys globally here, they are part of the final ModelConfig
		}

		// For custom OpenAI providers, try to fetch available models
		if (isCustomOpenAI) {
			return { nextStep: ConfigurationStep.ApiModelSelection };
		}

		return { nextStep: ConfigurationStep.AdvancedConfig };
	}

	private async _handleAdvancedConfig(state: StateData): Promise<StateResult> {
		if (!state.selectedProviderRegistry || !state.modelId) { throw new Error('Provider or model information is missing.'); }

		const items = [
			{ label: 'Yes', description: 'Configure token limits and capabilities' },
			{ label: 'No', description: 'Use default settings' }
		];

		const advancedResult = await createQuickPickWithBackButton(
			items,
			{
				title: `Advanced Configuration - ${state.modelId}`,
				placeholder: 'Configure advanced settings (optional)?',
				includeBackButton: true,
				ignoreFocusOut: true
			}
		);

		if (!advancedResult) { return undefined; } // Cancelled
		if (isBackButtonClick(advancedResult)) { return { back: true }; }

		if (advancedResult[0].label === 'Yes') {
			return { nextStep: ConfigurationStep.FriendlyName };
		} else {
			// Set reasonable defaults for custom OpenAI models when advanced config is skipped
			// This ensures Edit mode works properly
			const isCustomOpenAI = state.selectedProviderRegistry?.name === 'Custom';
			if (isCustomOpenAI) {
				state.maxInputTokens = 100000; // Default input tokens for custom models
				state.maxOutputTokens = 8192; // Default output tokens for custom models
				state.toolCalling = true; // Enable tool calling by default for custom OpenAI models
				state.vision = false; // Default to no vision support
				state.modelCapabilities = {
					name: state.modelId!,
					maxInputTokens: state.maxInputTokens,
					maxOutputTokens: state.maxOutputTokens,
					toolCalling: state.toolCalling,
					vision: state.vision
				};
			}
			return {
				nextStep: ConfigurationStep.Complete
			};
		}
	}

	private async _handleFriendlyName(state: StateData): Promise<StateResult> {
		if (!state.modelId) { throw new Error('Model information is missing.'); }

		const nameResult = await createInputBoxWithBackButton({
			title: `Advanced Configuration - ${state.modelId}`,
			ignoreFocusOut: true,
			placeHolder: state.modelId, // Default to model ID
			prompt: 'Enter a friendly name for the model (optional)',
			value: state.friendlyName // Pre-fill if navigating back
		});

		// Allow empty input (uses modelId), but not cancellation
		if (nameResult === undefined) { return undefined; } // Cancelled
		if (isBackButtonClick(nameResult)) { return { back: true }; }

		state.friendlyName = nameResult || state.modelId; // Use modelId if empty
		return { nextStep: ConfigurationStep.InputTokens };
	}

	private async _handleInputTokens(state: StateData): Promise<StateResult> {
		if (!state.modelId) { throw new Error('Model information is missing.'); }

		const inputTokensResult = await createInputBoxWithBackButton({
			title: `Advanced Configuration - ${state.modelId}`,
			ignoreFocusOut: true,
			placeHolder: String(state.maxInputTokens), // Show current/default
			prompt: 'Enter maximum input tokens (prompt size)',
			value: String(state.maxInputTokens), // Pre-fill
			validateInput: (value) => {
				if (!value.trim()) { return null; } // Allow empty (uses default)
				const num = Number(value);
				return isNaN(num) || num <= 0 ? 'Please enter a valid positive number' : null;
			}
		});

		if (inputTokensResult === undefined) { return undefined; } // Cancelled
		if (isBackButtonClick(inputTokensResult)) { return { back: true }; }

		state.maxInputTokens = inputTokensResult ? Number(inputTokensResult) : 100000; // Default if empty
		return { nextStep: ConfigurationStep.OutputTokens };
	}

	private async _handleOutputTokens(state: StateData): Promise<StateResult> {
		if (!state.modelId) { throw new Error('Model information is missing.'); }

		const outputTokensResult = await createInputBoxWithBackButton({
			title: `Advanced Configuration - ${state.modelId}`,
			ignoreFocusOut: true,
			placeHolder: String(state.maxOutputTokens), // Show current/default
			prompt: 'Enter maximum output tokens (completion size)',
			value: String(state.maxOutputTokens), // Pre-fill
			validateInput: (value) => {
				if (!value.trim()) { return null; } // Allow empty (uses default)
				const num = Number(value);
				return isNaN(num) || num <= 0 ? 'Please enter a valid positive number' : null;
			}
		});

		if (outputTokensResult === undefined) { return undefined; } // Cancelled
		if (isBackButtonClick(outputTokensResult)) { return { back: true }; }

		state.maxOutputTokens = outputTokensResult ? Number(outputTokensResult) : 8192; // Default if empty
		return { nextStep: ConfigurationStep.ToolCalling };
	}

	private async _handleToolCalling(state: StateData): Promise<StateResult> {
		if (!state.modelId) { throw new Error('Model information is missing.'); }

		const isCustomOpenAI = state.selectedProviderRegistry?.name === 'Custom';
		const items = [
			{ label: 'Yes', value: true },
			{ label: 'No', value: false }
		];

		const toolCallingResult = await createQuickPickWithBackButton(
			items,
			{
				title: `Advanced Configuration - ${state.modelId}`,
				placeholder: isCustomOpenAI ?
					'Does this model support tool calling? (Required for Edit mode)' :
					'Does this model support tool calling?',
				includeBackButton: true,
				ignoreFocusOut: true,
				// Pre-select "Yes" for Custom OpenAI models since most OpenAI-compatible models support tool calling
				selectedItems: isCustomOpenAI ? [items[0]] : undefined
			}
		);

		if (!toolCallingResult) { return undefined; } // Cancelled
		if (isBackButtonClick(toolCallingResult)) { return { back: true }; }

		// Type assertion needed as createQuickPickWithBackButton returns generic QuickPickItem[]
		state.toolCalling = !!(toolCallingResult[0] as { value: boolean }).value;
		return { nextStep: ConfigurationStep.Vision };
	}

	private async _handleVision(state: StateData): Promise<StateResult> {
		if (!state.modelId) { throw new Error('Model information is missing.'); }

		const items = [
			{ label: 'Yes', value: true },
			{ label: 'No', value: false }
		];
		const visionResult = await createQuickPickWithBackButton(
			items,
			{
				title: `Advanced Configuration - ${state.modelId}`,
				placeholder: 'Does this model support vision (image understanding)?',
				includeBackButton: true,
				ignoreFocusOut: true,
			}
		);

		if (!visionResult) { return undefined; } // Cancelled
		if (isBackButtonClick(visionResult)) { return { back: true }; }

		state.vision = !!(visionResult[0] as { value: boolean }).value;

		// Final step: Assemble capabilities and complete the flow
		state.modelCapabilities = {
			name: state.friendlyName!, // Friendly name defaults to modelId if not entered
			maxInputTokens: state.maxInputTokens,
			maxOutputTokens: state.maxOutputTokens,
			toolCalling: state.toolCalling,
			vision: state.vision
		};

		return { nextStep: ConfigurationStep.Complete };
	}

	// --- Helper Methods ---

	private async promptForAPIKey(contextName: string, reconfigure: boolean = false): Promise<string | undefined> {
		const isCustomProvider = contextName.includes('Custom');

		let prompt = reconfigure ? `Enter new ${contextName} API Key or leave blank to delete saved key` : `Enter ${contextName} API Key`;
		let placeHolder = `${contextName} API Key`;

		// Enhanced prompts for custom providers
		if (isCustomProvider) {
			prompt = reconfigure ?
				`Enter new API Key for your custom endpoint or leave blank to delete saved key` :
				`Enter API Key for your custom endpoint\n\nThis will be securely stored and used only for this model configuration.`;
			placeHolder = 'API Key (e.g., sk-... for OpenAI-compatible APIs)';
		}

		const title = reconfigure ? `Reconfigure ${contextName} API Key - Preview` : `Enter ${contextName} API Key - Preview`;

		const result = await createInputBoxWithBackButton({
			prompt: prompt,
			title: title,
			placeHolder: placeHolder,
			ignoreFocusOut: true,
			password: true,
			validateInput: (value) => {
				// Allow empty input only when reconfiguring (to delete the key)
				if (!value.trim() && !reconfigure) {
					return 'API Key cannot be empty';
				}

				// Enhanced validation for custom providers
				if (value.trim() && isCustomProvider) {
					if (value.trim().length < 10) {
						return 'API Key appears to be too short. Please verify you\'ve entered the complete key.';
					}

					// Check for common placeholder values
					const placeholders = ['your-api-key', 'api-key-here', 'replace-me', 'example-key'];
					if (placeholders.some(placeholder => value.toLowerCase().includes(placeholder))) {
						return 'Please replace the placeholder with your actual API key.';
					}
				}

				return null;
			}
		});

		if (isBackButtonClick(result)) {
			return undefined;
		}

		return result;
	}
<<<<<<< HEAD

	private async _handleApiModelSelection(state: StateData): Promise<StateResult> {
		if (!state.selectedProviderRegistry || !state.deploymentUrl || !state.modelApiKey) {
			throw new Error('Provider, deployment URL, or API key information is missing.');
		}

		const quickPick = window.createQuickPick();
		quickPick.title = `Select Model - ${state.providerName}`;
		quickPick.placeholder = 'Loading available models...';
		quickPick.enabled = false;
		quickPick.busy = true;
		quickPick.buttons = [QuickInputButtons.Back];
		quickPick.ignoreFocusOut = true;
		quickPick.show();

		try {
			// Fetch available models from the API
			const availableModels = await this._fetchModelsFromAPI(state.deploymentUrl, state.modelApiKey);

			if (availableModels.length === 0) {
				// No models available, fall back to manual entry
				quickPick.hide();
				return { nextStep: ConfigurationStep.ModelId };
			}

			// Create quick pick items for available models
			const modelItems = availableModels.map(model => ({
				label: model.name || model.id,
				description: model.id !== model.name ? model.id : undefined,
				detail: `Available model from ${state.providerName}`,
				modelId: model.id
			}));

			quickPick.items = modelItems;
			quickPick.placeholder = 'Select a model or go back to enter manually';
			quickPick.enabled = true;
			quickPick.busy = false;

			// Add manual entry option
			const manualEntryItem = {
				label: '$(add) Enter model ID manually',
				description: 'Custom model ID',
				detail: 'Enter a custom model ID if not listed above',
				modelId: '__manual__'
			};
			quickPick.items = [...modelItems, manualEntryItem];

			return new Promise<StateResult>((resolve) => {
				quickPick.onDidTriggerButton(button => {
					if (button === QuickInputButtons.Back) {
						quickPick.hide();
						resolve({ back: true });
					}
				});

				quickPick.onDidAccept(() => {
					const selected = quickPick.selectedItems[0];
					if (!selected) {
						quickPick.hide();
						resolve(undefined);
						return;
					} const selectedModelId = (selected as any).modelId;

					if (selectedModelId === '__manual__') {
						// User wants to enter manually
						quickPick.hide();
						resolve({ nextStep: ConfigurationStep.ModelId });
					} else {
						// User selected a model
						state.modelId = selectedModelId;
						quickPick.hide();
						resolve({ nextStep: ConfigurationStep.AdvancedConfig });
					}
				});

				quickPick.onDidHide(() => {
					resolve(undefined);
				});
			});

		} catch (error) {
			// If fetching models fails, fall back to manual entry
			quickPick.hide();

			// Show error message but continue with manual entry
			const errorMessage = error instanceof Error ? error.message : 'Unknown error';
			window.showWarningMessage(
				`Could not fetch available models: ${errorMessage}. You can still enter a model ID manually.`
			);

			return { nextStep: ConfigurationStep.ModelId };
		}
	}

	/**
	 * Fetches available models from the API endpoint
	 */
	private async _fetchModelsFromAPI(deploymentUrl: string, apiKey: string): Promise<{ id: string; name: string }[]> {
		// Use the registry to fetch models if it's a custom provider
		const customProvider = this._modelRegistries.find(registry => registry.name === 'Custom');

		if (customProvider && (customProvider as any).fetchModelsFromEndpoint) {
			return await (customProvider as any).fetchModelsFromEndpoint(deploymentUrl, apiKey);
		}

		// This should not happen in our case, but provide a fallback
		throw new Error('Custom provider not found or does not support model fetching');
	}
=======
}

export async function promptForAPIKey(contextName: string, reconfigure: boolean = false): Promise<string | undefined> {
	const prompt = reconfigure ? `Enter new ${contextName} API Key or leave blank to delete saved key` : `Enter ${contextName} API Key`;
	const title = reconfigure ? `Reconfigure ${contextName} API Key - Preview` : `Enter ${contextName} API Key - Preview`;

	const result = await createInputBoxWithBackButton({
		prompt: prompt,
		title: title,
		placeHolder: `${contextName} API Key`,
		ignoreFocusOut: true,
		password: true,
		validateInput: (value) => {
			// Allow empty input only when reconfiguring (to delete the key)
			return (value.trim().length > 0 || reconfigure) ? null : 'API Key cannot be empty';
		}
	}, true);

	if (isBackButtonClick(result)) {
		return undefined;
	}

	return result;
>>>>>>> 2e51162b
}<|MERGE_RESOLUTION|>--- conflicted
+++ resolved
@@ -925,8 +925,7 @@
 
 		return result;
 	}
-<<<<<<< HEAD
-
+  
 	private async _handleApiModelSelection(state: StateData): Promise<StateResult> {
 		if (!state.selectedProviderRegistry || !state.deploymentUrl || !state.modelApiKey) {
 			throw new Error('Provider, deployment URL, or API key information is missing.');
@@ -1034,29 +1033,4 @@
 		// This should not happen in our case, but provide a fallback
 		throw new Error('Custom provider not found or does not support model fetching');
 	}
-=======
-}
-
-export async function promptForAPIKey(contextName: string, reconfigure: boolean = false): Promise<string | undefined> {
-	const prompt = reconfigure ? `Enter new ${contextName} API Key or leave blank to delete saved key` : `Enter ${contextName} API Key`;
-	const title = reconfigure ? `Reconfigure ${contextName} API Key - Preview` : `Enter ${contextName} API Key - Preview`;
-
-	const result = await createInputBoxWithBackButton({
-		prompt: prompt,
-		title: title,
-		placeHolder: `${contextName} API Key`,
-		ignoreFocusOut: true,
-		password: true,
-		validateInput: (value) => {
-			// Allow empty input only when reconfiguring (to delete the key)
-			return (value.trim().length > 0 || reconfigure) ? null : 'API Key cannot be empty';
-		}
-	}, true);
-
-	if (isBackButtonClick(result)) {
-		return undefined;
-	}
-
-	return result;
->>>>>>> 2e51162b
 }